--- conflicted
+++ resolved
@@ -109,10 +109,6 @@
         z0 = patches + self.pos_embed
 
         for block in self.encoder:
-<<<<<<< HEAD
-            #z0 = block(patches,c_in)
-=======
->>>>>>> 5f40de12
             z0 = block(z0,c_in)
 
         if self.variational:
