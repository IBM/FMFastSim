--- conflicted
+++ resolved
@@ -116,7 +116,6 @@
         return x_out
 
     def prepare_input(self,X,return_cond=False):
-<<<<<<< HEAD
         x_input, conditions = X[0], list(X[1:])
 
         for i in range(len(conditions)):
@@ -124,17 +123,6 @@
                 conditions[i] = conditions[i].unsqueeze(1)
 
         cond_var = torch.cat(conditions,dim=1)
-=======
-        x_input = X[0]
-
-        C = []
-        for i in range(1,len(X)):
-            if X[i].dim() == 1:
-                C += [X[i].unsqueeze(1)]
-            else:
-                C += [X[i]]
-        cond_var = torch.cat(C,dim=1)
->>>>>>> f4f7f2fe
 
         if return_cond:
             return cond_var
@@ -251,13 +239,10 @@
 def cosine_schedule(num_steps,start=0,end=1,tau=1):
     t = torch.arange(0,1+1.e-6,step=1/(num_steps+1),dtype=torch.double)
 
-<<<<<<< HEAD
-    x = ((t*(end-start)+start)*math.pi/2-1.e-6).cos().abs().pow(2*tau)
-    y = ((t*(end-start)+start)*math.pi/2-1.e-6).cos()
-=======
     r = start/end
     x = ((t*(1-r)+r)*math.pi/2-1.e-6).cos().pow(2*tau)
->>>>>>> f4f7f2fe
+    #x = ((t*(end-start)+start)*math.pi/2-1.e-6).cos().abs().pow(2*tau)
+    #y = ((t*(end-start)+start)*math.pi/2-1.e-6).cos()
 
     gamma = (x-x[-1])/(x[0]-x[-1])
     gamma = gamma[:-1] #remove the last knot
