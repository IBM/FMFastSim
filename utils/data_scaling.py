#
# Copyright (c) 2024 by Contributors for FMFastSim
#
# Licensed under the Apache License, Version 2.0 (the "License");
# you may not use this file except in compliance with the License.
# You may obtain a copy of the License at
#
# http://www.apache.org/licenses/LICENSE-2.0
#
# Unless required by applicable law or agreed to in writing, software
# distributed under the License is distributed on an "AS IS" BASIS,
# WITHOUT WARRANTIES OR CONDITIONS OF ANY KIND, either express or implied.
# See the License for the specific language governing permissions and
# limitations under the License.
#

# Standard
import os
import sys

import numpy as np

import torch
import torch.nn.functional as F

#scaling function
class voxel_scaling:
    def __init__(self,scale_method=None,scale_param={'dummy':None},scale_by_energy=True):

        if scale_method == 'log_trans':
            self.scale = log_trans(**scale_param)
        elif scale_method == 'lin_trans':
            self.scale = lin_trans(**scale_param)
        elif scale_method == 'logit_trans':
            self.scale = logit_trans(**scale_param)
        elif scale_method == 'ds2_logit_trans_and_nomalization':
            self.scale = ds2_logit_trans_and_nomalization(**scale_param)
        else:
            print('data is not scaled')
            self.scale = identity()

        self.scale_by_energy = scale_by_energy
        self.scale_method = scale_method

    def transform(self,x_in,e_in=None):
        if self.scale_by_energy and (e_in is not None):
            x_in = x_in/e_in
        out = self.scale.transform(x_in)
        return out

    def inverse_transform(self,y_in,e_in=None):
        out = self.scale.inverse_transform(y_in)
        if self.scale_by_energy and (e_in is not None):
            out = out*e_in
        return out

    def transform_energy(self, energy):
        energy_min = 1 #after division by 1000
        energy_max = 1000 #after division by 1000
        energy = np.log10(energy/energy_min)/np.log10(energy_max/energy_min)
        return energy

    def inverse_transform_energy(self, energy, energy_max=1000):
        energy_min = 1 #after division by 1000
        energy_max = energy_max #after division by 1000
        energy = energy_min*(energy_max/energy_min)**energy
        return energy

    #theta from 0.0 to 3.14 -> 0 and 1 (could also use either cos or sin?)
    def transform_theta(self, theta):
        theta_min = 1e-8
        theta_max = np.pi
        theta = np.log10(theta/theta_min)/np.log10(theta_max/theta_min)
        return theta

    def inverse_transform_theta(self, theta):
        theta_min = 1e-8 
        theta_max = np.pi 
        theta = theta_min*(theta_max/theta_min)**theta
        return theta

    #phi from -pi to pi -> 0 and 1 (periocity)
    def transform_phi(self, phi):
        phi_sin = np.sin(phi)
        phi_cos = np.cos(phi)
        phi = np.concatenate((phi_sin, phi_cos), axis=-1)
        return phi

    def inverse_transform_phi(self, phi):
        phi_from_sin = np.arcsin(phi)
        phi_from_cos = np.arccos(phi)
        phi = phi_from_sin 
        return phi

#log_trans => y = mag*log[ (x+bias)/scale ]
class log_trans:
    def __init__(self,scale=1,mag=1,bias=1,positive=False):
        self.name='log transform'

        self.mag   = mag
        self.bias  = bias
        self.scale = scale
        self.positive = positive
        
        if positive:
            self.shift = min(np.log(self.bias*1.00001/self.scale),0)
        else:
            self.shift = 0

    def transform(self,x_in):
        out = self.mag*(np.log((x_in+self.bias)/self.scale)-self.shift)
        if self.positive:
            out = np.maximum(out,0)
        return out

    def inverse_transform(self,y_in,numpy=True):
        z = y_in/self.mag+self.shift
        if numpy:
            x = self.scale*np.exp(z)-self.bias
            return np.maximum(x,0)
        else:
            x = self.scale*z.exp()-self.bias
            return F.relu(x)

#lin_trans => y = (x+bias)/scale
class lin_trans:
    def __init__(self,scale=1,bias=1,**kwargs):
        self.name='linear transform'

        self.bias  = bias
        self.scale = scale

    def transform(self,x_in):
        return (x_in+self.bias)/self.scale

    def inverse_transform(self,y_in,numpy=True):
        x = self.scale*y_in-self.bias
        if numpy:
            return np.maximum(x,0)
        else:
            return F.relu(x)

#logit_trans => y = tanh((x+eps)/scale) => z = log(y) - log(1-y)
class logit_trans:
    def __init__(self,scale=1,bias=1.e-6,mag=1,positive=False):
        self.name='logit transformation'
        self.scale = scale
        self.bias  = bias
        self.mag   = mag
        self.positive = positive

        if positive:
            y = np.tanh(self.bias/self.scale)*0.999999
            self.shift = np.log(y) - np.log(1-y)
        else:
            self.shift = 0.0

    def transform(self,x_in):
        y = np.tanh((x_in+self.bias)/self.scale)*0.999999
        z = np.log(y) - np.log(1-y)
        out = self.mag*(z-self.shift)
        if self.positive:
            out = np.maximum(out,0)
        return out

    def inverse_transform(self,z_in,numpy=True):
        z = z_in/self.mag+self.shift
        if numpy:
            y = 1/(1+np.exp(-z))
            x = np.arctanh(y)*self.scale-self.bias
            return np.maximum(x,0)
        else:
            y = 1/(1+z.mul(-1).exp())
            x = y.arctanh()*self.scale-self.bias
            return F.relu(x)

#identity
class identity:
    def __init__(self):
        self.name='identity'

    def transform(self,x_in):
        return x_in

    def inverse_transform(self,y_in):
        return y_in

#original CaloDit shower preprocessing (logit + normalization)
class ds2_logit_trans_and_nomalization:
    def __init__(self,mean,std,epsilon_logit=1.e-6,scale_shower=1.5):
        self.name='ds2_logit_trans_and_nomalization'
        self.epsilon_logit = epsilon_logit
        self.mean = mean
        self.std = std
        self.scale_shower = scale_shower

    def transform(self,x_in):
        shower = x_in/(self.scale_shower)
        shower = self.epsilon_logit + (1 - 2 * self.epsilon_logit) * shower #remove 0 and 1
<<<<<<< HEAD
        shower = np.ma.log(shower/(1-shower)).filled(0) #applies logit on the shower, ma is a masked array, if it falls out the validity domain fills the value with 0
        shower = (shower - self.mean) / self.std
        return shower

    def inverse_transform(self,z_in):
        orignial_shower = (z_in * self.std) + self.mean
        orignial_shower = np.clip(orignial_shower, -88.72, 88.72) #clip values need to cahnge based on precision
        exp = np.exp(orignial_shower)    
        x_exp = exp/(1+exp)
=======
        #shower = np.ma.log(shower/(1-shower)).filled(0) #applies logit on the shower, ma is a masked array, if it falls out the validity domain fills the value with 0
        shower = np.log(shower/(1-shower))
        shower = (shower - self.mean) / self.var
        return shower

    def inverse_transform(self,z_in):
        z_in = (z_in * self.var) + self.mean
        z_in = np.clip(z_in, -88.72, 88.72) #clip values need to change based on precision
        z_exp = np.exp(z_in)
        x_exp = z_exp/(1+z_exp)
>>>>>>> f4f7f2fe
        orignial_shower = (x_exp-self.epsilon_logit)/(1 - 2*self.epsilon_logit)
        orignial_shower = (orignial_shower * self.scale_shower) * 1000
        return orignial_shower<|MERGE_RESOLUTION|>--- conflicted
+++ resolved
@@ -197,8 +197,8 @@
     def transform(self,x_in):
         shower = x_in/(self.scale_shower)
         shower = self.epsilon_logit + (1 - 2 * self.epsilon_logit) * shower #remove 0 and 1
-<<<<<<< HEAD
-        shower = np.ma.log(shower/(1-shower)).filled(0) #applies logit on the shower, ma is a masked array, if it falls out the validity domain fills the value with 0
+        #shower = np.ma.log(shower/(1-shower)).filled(0) #applies logit on the shower, ma is a masked array, if it falls out the validity domain fills the value with 0
+        shower = np.log(shower/(1-shower)) #applies logit on the shower
         shower = (shower - self.mean) / self.std
         return shower
 
@@ -207,18 +207,6 @@
         orignial_shower = np.clip(orignial_shower, -88.72, 88.72) #clip values need to cahnge based on precision
         exp = np.exp(orignial_shower)    
         x_exp = exp/(1+exp)
-=======
-        #shower = np.ma.log(shower/(1-shower)).filled(0) #applies logit on the shower, ma is a masked array, if it falls out the validity domain fills the value with 0
-        shower = np.log(shower/(1-shower))
-        shower = (shower - self.mean) / self.var
-        return shower
-
-    def inverse_transform(self,z_in):
-        z_in = (z_in * self.var) + self.mean
-        z_in = np.clip(z_in, -88.72, 88.72) #clip values need to change based on precision
-        z_exp = np.exp(z_in)
-        x_exp = z_exp/(1+z_exp)
->>>>>>> f4f7f2fe
         orignial_shower = (x_exp-self.epsilon_logit)/(1 - 2*self.epsilon_logit)
-        orignial_shower = (orignial_shower * self.scale_shower) * 1000
+        orignial_shower = (orignial_shower * self.scale_shower) #* 1000
         return orignial_shower